# VoucherVisionGO Client

This repository contains only the client component of [VoucherVisionGO](https://github.com/Gene-Weaver/VoucherVisionGO), a tool for automatic label data extraction from museum specimen images.

## About

<<<<<<< HEAD
This is a mirror of the `client.py` file from the main VoucherVisionGO repository. It is automatically synchronized when the original file is updated to ensure you always have the latest version.
=======
The client.py file is automatically synchronized from the main VoucherVisionGO repository.
>>>>>>> 7801bd64

Last synchronized: Tue Mar  4 16:47:42 UTC 2025

<<<<<<< HEAD
This repository is designed for users who only need the client component without the full VoucherVisionGO codebase, allowing for:
- Easier integration into existing projects
- Smaller footprint
- Focused functionality
- Simple installation process

## Requirements

- Python 3.10 or higher
- External dependencies (see installation options below)

## Installation

Choose one of the following installation methods:

### Option 1: Using pip

```bash
# Create a virtual environment
python -m venv .venv
source .venv/bin/activate  # On Windows: .venv\Scripts\activate

# Install dependencies
pip install -r requirements.txt
```

### Option 2: Using conda
```bash
# Create a conda environment
conda create -n vvgo-client python=3.10
conda activate vvgo-client

# Install dependencies
pip install -r requirements.txt
```

## Usage Guide
The VoucherVisionGO client provides several ways to process specimen images through the VoucherVision API. Here are the main usage patterns:

### Basic Command Structure
(Don't include the '<' or '>' in the actual commands)
```bash
python client.py --server <SERVER_URL> 
                 --output-dir <OUTPUT_DIR> 
                 --image <SINGLE_IMAGE_PATH_OR_URL> OR --directory <DIRECTORY_PATH> OR --file-list <FILE_LIST_PATH> 
                 --verbose
                 --save-to-csv
                 --engines <ENGINE1> <ENGINE2>
                 --prompt <PROMPT_FILE>
                 --max-workers <NUM_WORKERS>
```

### Required Arguments
The server url:

* `--server`: URL of the VoucherVision API server

One of the following input options:

* `--image`: Path to a single image file or URL
* `--directory`: Path to a directory containing images
* `--file-list`: Path to a file containing a list of image paths or URLs

The path to your local output folder:

* `--output-dir`: Directory to save the output JSON results

### Optional Arguments

* `--engines`: OCR engine options. Recommend not including this and just use the defaults. (default: "gemini-1.5-pro gemini-2.0-flash")
* `--prompt`: Custom prompt file to use. We include a few for you to use. If you created a custom prompt, submit a pull request to add it to [VoucherVisionGO](https://github.com/Gene-Weaver/VoucherVisionGO) or reach out and I can add it for you. (default: "SLTPvM_default.yaml")
* `--verbose`: Print all output to console. Turns off when processing bulk images, only available for single image calls.
* `--save-to-csv`: Save all results to a CSV file in the output directory.
* `--max-workers`: Maximum number of parallel workers. If you are processing 100s/1,000s of images increase this to 8, 16, or 32. Otherwise just skip this and let it use default values. (default: 4, max: 32)

## Example Calls

#### Processing a Single Local Image

```bash
python client.py --server https://vouchervision-go-XXXXXX.app 
  --image "./demo/images/MICH_16205594_Poaceae_Jouvea_pilosa.jpg" 
  --output-dir "./results/single_image" 
  --verbose
```

#### Processing an Image from URL
```bash
python client.py --server https://vouchervision-go-XXXXXX.app 
  --image "https://swbiodiversity.org/imglib/h_seinet/seinet/KHD/KHD00041/KHD00041592_lg.jpg" 
  --output-dir "./results/url_image" 
  --verbose
```

#### Processing All Images in a Directory
```bash
python client.py --server https://vouchervision-go-XXXXXX.app 
  --directory "./demo/images" 
  --output-dir "./results/multiple_images" 
  --max-workers 4
```

#### Processing Images from a CSV List
```bash
python client.py --server https://vouchervision-go-XXXXXX.app 
  --file-list "./demo/csv/file_list.csv" 
  --output-dir "./results/from_csv" 
  --max-workers 8
```

#### Processing Images from a Text File List
```bash
python client.py --server https://vouchervision-go-XXXXXX.app 
  --file-list "./demo/txt/file_list.txt" 
  --output-dir "./results/from_txt" 
```

#### Using a Custom Prompt
```bash
python client.py --server https://vouchervision-go-XXXXXX.app 
  --image "https://swbiodiversity.org/imglib/h_seinet/seinet/KHD/KHD00041/KHD00041592_lg.jpg" 
  --output-dir "./results/custom_prompt" 
  --prompt "SLTPvM_default_chromosome.yaml" 
  --verbose
```

#### Saving Results to CSV
```bash
python client.py --server https://vouchervision-go-XXXXXX.app 
  --directory "./demo/images" 
  --output-dir "./results/with_csv" 
  --save-to-csv
```

## Output
The client saves the following outputs:

* Individual JSON files for each processed image in the specified output directory.
* A consolidated CSV file with all results if --save-to-csv option is used. First column will be the local filename or filename optained from the url.
* Terminal output with processing details if --verbose option is used. 

## Advanced Usage

#### Using Different OCR Engines

Using BOTH of the best Gemini models for OCR (default)
```bash
python client.py --server https://vouchervision-go-XXXXXX.app 
  --image "./demo/images/MICH_16205594_Poaceae_Jouvea_pilosa.jpg" 
  --output-dir "./results/custom_engines" 
  --engines "gemini-1.5-pro" "gemini-2.0-flash" 
  --verbose
```

Using only 1 of the best Gemini models for OCR.
```bash
python client.py --server https://vouchervision-go-XXXXXX.app 
  --image "./demo/images/MICH_16205594_Poaceae_Jouvea_pilosa.jpg" 
  --output-dir "./results/custom_engines" 
  --engines "gemini-2.0-flash" 
  --verbose
```

#### Processing Large Batches with Parallel Workers
For large datasets, you can adjust the number of parallel workers:

```bash
python client.py --server https://vouchervision-go-XXXXXX.app 
  --file-list "./demo/txt/file_list32.txt" 
  --output-dir "./results/parallel" 
  --max-workers 32 
  --save-to-csv
```

## Programmatic Usage
You can also use the client functions in your own Python code:

```python
from client import process_image

# Process a single image
result = process_image(
    server_url="https://vouchervision-go-XXXXXX.app",
    image_path="path/to/image.jpg",
    output_dir="./results",
    verbose=True,
    engines=["gemini-1.5-pro", "gemini-2.0-flash"],
    prompt="SLTPvM_default.yaml"
)

# Access the extracted data
formatted_json = result.get('formatted_json', {})
```

## Contributing
If you encounter any issues or have suggestions for improvements, please open an issue in the main repository [VoucherVisionGO](https://github.com/Gene-Weaver/VoucherVisionGO).
=======
## Usage

Please refer to the [main repository](https://github.com/Gene-Weaver/VoucherVisionGO) for complete documentation.
>>>>>>> 7801bd64
<|MERGE_RESOLUTION|>--- conflicted
+++ resolved
@@ -4,15 +4,10 @@
 
 ## About
 
-<<<<<<< HEAD
 This is a mirror of the `client.py` file from the main VoucherVisionGO repository. It is automatically synchronized when the original file is updated to ensure you always have the latest version.
-=======
-The client.py file is automatically synchronized from the main VoucherVisionGO repository.
->>>>>>> 7801bd64
-
-Last synchronized: Tue Mar  4 16:47:42 UTC 2025
-
-<<<<<<< HEAD
+
+## Purpose
+
 This repository is designed for users who only need the client component without the full VoucherVisionGO codebase, allowing for:
 - Easier integration into existing projects
 - Smaller footprint
@@ -208,9 +203,4 @@
 ```
 
 ## Contributing
-If you encounter any issues or have suggestions for improvements, please open an issue in the main repository [VoucherVisionGO](https://github.com/Gene-Weaver/VoucherVisionGO).
-=======
-## Usage
-
-Please refer to the [main repository](https://github.com/Gene-Weaver/VoucherVisionGO) for complete documentation.
->>>>>>> 7801bd64
+If you encounter any issues or have suggestions for improvements, please open an issue in the main repository [VoucherVisionGO](https://github.com/Gene-Weaver/VoucherVisionGO).