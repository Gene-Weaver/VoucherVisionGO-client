import os
import sys
import json
import time
import argparse
import requests
import glob
import csv
import tempfile
import pandas as pd
import concurrent.futures
from collections import OrderedDict
from termcolor import colored
from tabulate import tabulate
from tqdm import tqdm

N_SIZE=100
N_INDENT=2

"""
NOTE:
    You can use any of the Gemini models, not just those that I specify: https://ai.google.dev/gemini-api/docs/models
    Just pick the one you want (e.g. gemini-2.5-flash) as long as it supports: Audio, images, videos, and text
"""

class OrderedDictJSONEncoder(json.JSONEncoder):
    def encode(self, obj):
        if isinstance(obj, OrderedDict):
            # Convert OrderedDict to a list of tuples for ordered serialization
            return '{' + ','.join(f'"{k}":{self.encode(v)}' for k, v in obj.items()) + '}'
        return super().encode(obj)
    
def ordereddict_to_json(ordereddict_data, output_type="json"):
    """
    Convert an OrderedDict to JSON
    
    Args:
        ordereddict_data: The OrderedDict to convert
        output_type: "json" (string) or "dict" (Python dictionary)
        
    Returns:
        Either a JSON string or Python dictionary based on output_type
    """
    def convert_to_dict(obj):
        if isinstance(obj, OrderedDict):
            return {k: convert_to_dict(v) for k, v in obj.items()}
        elif isinstance(obj, list):
            return [convert_to_dict(v) for v in obj]
        else:
            return obj
    
    regular_dict = convert_to_dict(ordereddict_data)
    
    if output_type.lower() == "dict":
        return regular_dict
    else:  # Default to JSON string
        return json.dumps(regular_dict, indent=4)
    
def process_image(fname, server_url, image_path, output_dir, verbose=False, 
                  engines=None, llm_model=None, prompt=None, auth_token=None, ocr_only=False, include_wfo=False):
    """
    Process an image using the VoucherVision API server
    
    Args:
        fname (str): Name for the output file
        server_url (str): URL of the VoucherVision API server
        image_path (str): Path to the image file or URL of the image
        output_dir (str): Directory to save output files
        verbose (bool): Whether to print verbose output
        engines (list): List of OCR engine options to use
        llm_model (str): LLM model to use for creating JSON
        prompt (str): Custom prompt file to use
        auth_token (str): Authentication token for the API (Firebase token or API key)
        ocr_only (bool): Whether to only perform OCR and skip VoucherVision processing
        include_wfo (bool): Whether to validate taxonomy against World Flora Online WFO

    Returns:
        dict: The processed results from the server
    """
    # Always verify authentication using the cached verification
    if not verify_authentication(server_url, auth_token):
        print("Aborting. Authentication failed.")
        return
    
    # Check if the image path is a URL or a local file
    if image_path.startswith(('http://', 'https://')):
        # For URL-based images, download them first
        if verbose:
            print(f"Processing image from URL: {image_path}")
        response = requests.get(image_path)
        if response.status_code != 200:
            raise Exception(f"Failed to download image from URL: {response.status_code}")
        
        # Save to a temp file
        with tempfile.NamedTemporaryFile(delete=False, suffix=".jpg") as temp_file:
            temp_file_path = temp_file.name
            temp_file.write(response.content)
        
        try:
            # Pass the auth token to the recursive call
            return process_image(fname, server_url, temp_file_path, output_dir, verbose, engines, llm_model, prompt, auth_token, ocr_only, include_wfo)
        finally:
            # Clean up the temporary file
            os.remove(temp_file_path)
    
    # Prepare the request data
    url = f"{server_url}/process"
    
    # Prepare the multipart form data
    files = {'file': open(image_path, 'rb')}
    
    # Add engine options and prompt if provided
    data = {}
    if engines:
        data['engines'] = engines
    if llm_model:
        data['llm_model'] = llm_model
    if prompt:
        data['prompt'] = prompt
    if ocr_only:
        data['ocr_only'] = 'true'
    if include_wfo:
        data['include_wfo'] = 'true'

    # Determine auth header type based on auth_token format
    # API keys are typically alphanumeric strings without periods
    # Firebase tokens are JWT tokens with periods separating sections
    headers = {}
    if auth_token:
        if '.' in auth_token and len(auth_token) > 100:
            # Likely a Firebase token
            headers["Authorization"] = f"Bearer {auth_token}"
        else:
            # Likely an API key
            headers["X-API-Key"] = auth_token
    
    try:
        # Send the request
        if verbose:
            print(f"Sending request to {url}")
            if ocr_only:
                print("OCR-only mode: Skipping VoucherVision JSON parsing")
        response = requests.post(url, files=files, data=data, headers=headers)
        
        # Check if the request was successful
        if response.status_code == 200:
            results = json.loads(response.text, object_pairs_hook=OrderedDict)
            # If formatted_json is a string that contains JSON, parse it with OrderedDict
            if 'formatted_json' in results and isinstance(results['formatted_json'], str):
                try:
                    # Try to parse it as JSON with order preserved
                    results['formatted_json'] = json.loads(results['formatted_json'], object_pairs_hook=OrderedDict)
                except json.JSONDecodeError:
                    # Not valid JSON, leave as string
                    pass
            results['filename'] = fname  # Add in the filename
            return results
        else:
            error_msg = f"Error: {response.status_code}"
            try:
                error_details = response.json()
                error_msg += f" - {error_details.get('error', 'Unknown error')}"
            except:
                error_msg += f" - {response.text}"
            raise Exception(error_msg)
    
    finally:
        # Close the file
        files['file'].close()

def process_image_file(server_url, image_path, engines, llm_model, prompt, output_dir, verbose, auth_token=None, ocr_only=False, include_wfo=False):
    """
    Process a single image file and save the results
    
    Args:
        server_url (str): URL of the VoucherVision API server
        image_path (str): Path to the image file or URL
        engines (list): List of OCR engine options to use
        llm_model
        prompt (str): Custom prompt file to use
        output_dir (str): Directory to save output files
        verbose (bool): Whether to print verbose output
        auth_token (str): Authentication token for the API
        ocr_only (bool): Whether to only perform OCR and skip VoucherVision processing
        include_wfo (bool): Whether to validate taxonomy against World Flora Online WFO
       
    Returns:
        dict: The processing results
    """
    output_file = get_output_filename(image_path, output_dir)
    fname = os.path.basename(output_file).split(".")[0]

    try:
        # Process the image
        results = process_image(fname, server_url, image_path, output_dir, verbose, engines, llm_model, prompt, auth_token, ocr_only, include_wfo)

        # Print summary of results if verbose is enabled
        if verbose:
            print_results_summary(results, fname)
            print(f"Processed: {image_path}")
        
        # Save the results - ensure we preserve order
        with open(output_file, 'w') as f:
            # Use json.dump with an OrderedDict to preserve key order 
            json.dump(results, f, indent=2, sort_keys=False, 
                     cls=OrderedDictJSONEncoder)  # Use custom encoder
        
        if verbose:
            print(f"Individual results saved to: {output_file}")
        return results
    
    except Exception as e:
        print(f"Error processing {image_path}: {e}")
        return None

def process_images_parallel(server_url, image_paths, engines, llm_model, prompt, output_dir, verbose, max_workers=4, auth_token=None, ocr_only=False, include_wfo=False):
    """
    Process multiple images in parallel
    
    Args:
        server_url (str): URL of the VoucherVision API server
        image_paths (list): List of paths to image files or URLs
        engines (list): List of OCR engine options to use
        llm_model
        prompt (str): Custom prompt file to use
        output_dir (str): Directory to save output files
        verbose (bool): Whether to print verbose output
        max_workers (int): Maximum number of parallel workers
        auth_token (str): Authentication token for the API
        ocr_only (bool): Whether to only perform OCR and skip VoucherVision processing
        include_wfo (bool): Whether to validate taxonomy against World Flora Online WFO
       
    Returns:
        list: List of processing results
    """
    results = []
    
    print(f"Processing {len(image_paths)} images with up to {max_workers} parallel workers")
    if ocr_only:
        print("OCR-only mode: Skipping VoucherVision processing")
    if include_wfo:
        print("Running WFO Tool")


    # Create a progress bar
    progress_bar = tqdm(total=len(image_paths), desc="Processing", unit="image")
    
    
    with concurrent.futures.ThreadPoolExecutor(max_workers=max_workers) as executor:
        # Create a dictionary mapping futures to their corresponding file paths
        # Verbose is forced off when using parallel, it's too messy in console printout
        future_to_path = {
            executor.submit(
                process_image_file, 
                server_url, 
                path, 
                engines, 
                llm_model,
                prompt, 
                output_dir, 
                False, 
                auth_token,
                ocr_only,
                include_wfo,
            ): path for path in image_paths
        }
        
        # Process as they complete
        for future in concurrent.futures.as_completed(future_to_path):
            path = future_to_path[future]
            try:
                result = future.result()
                if result:
                    results.append(result)
            except Exception as e:
                print(f"\nError processing {path}: {e}")
            finally:
                # Update the progress bar
                progress_bar.update(1)
    
    # Close the progress bar
    progress_bar.close()

    return results

def print_results_summary(results, fname):
    """
    Print a summary of the VoucherVision processing results with enhanced formatting.
    Dynamically determines fields from the JSON structure.
    
    Args:
        results (dict): The processing results from the server
    """
    from termcolor import colored
    from tabulate import tabulate
    import json
    
    print("\n" + "="*N_SIZE)
    print("VOUCHERVISION RESULTS SUMMARY", colored(f"{fname}", 'green', attrs=['bold']))
    print("="*N_SIZE)
    
    # Print top-level sections one by one
    for section_name, section_data in results.items():
        if section_name != "ocr":
            print(colored(f"{section_name.upper()}:", 'cyan', attrs=['bold']))

        if section_name == 'ocr_info':
            # Handle OCR results specially
            # Print engine summary table
            ocr_table = []
            total_cost = 0
            
            for engine, engine_data in section_data.items():
                tokens_in = engine_data.get('tokens_in', 0)
                tokens_out = engine_data.get('tokens_out', 0)
                cost = engine_data.get('total_cost', 0)
                total_cost += cost
                
                ocr_table.append([
                    engine,
                    f"{tokens_in:,}",
                    f"{tokens_out:,}",
                    f"${cost:.6f}"
                ])
            
            # Add total row if we have engine data
            if ocr_table:
                ocr_table.append([
                    colored("TOTAL", attrs=['bold']),
                    "",
                    "",
                    colored(f"${total_cost:.6f}", 'yellow', attrs=['bold'])
                ])
                
                print(tabulate(ocr_table, 
                              headers=['Engine', 'Tokens In', 'Tokens Out', 'Cost'],
                              tablefmt='grid'))
            
            # Print the OCR text
        elif section_name == 'ocr':
            print(colored("OCR Text:", 'magenta', attrs=['bold']))
            print(str(section_data))

        
        elif section_name == 'parsing_info':
            # Enhanced handling for tokens_LLM that now includes model, cost_in, and cost_out
            llm_table = []
            
            # Check if we have the enhanced structure or the basic one
            if isinstance(section_data, dict) and 'model' in section_data:
                # Enhanced structure with all fields
                model = section_data.get('model', '')
                tokens_in = section_data.get('input', 0)
                tokens_out = section_data.get('output', 0)
                cost_in = section_data.get('cost_in', 0)
                cost_out = section_data.get('cost_out', 0)
                total_cost = cost_in + cost_out
                
                # Add a row with all the data
                llm_table.append([
                    model,
                    f"{tokens_in:,}",
                    f"{tokens_out:,}",
                    f"${cost_in:.6f}",
                    f"${cost_out:.6f}",
                    colored(f"${total_cost:.6f}", 'yellow', attrs=['bold'])
                ])
                
                # Print the enhanced table with all fields
                print(tabulate(llm_table, 
                      headers=['Model', 'Tokens In', 'Tokens Out', 'Cost In', 'Cost Out', 'Total Cost'],
                      tablefmt='grid'))
            else:
                # Basic structure with just input and output tokens
                llm_table.append([
                    f"{section_data.get('input', 0):,}", 
                    f"{section_data.get('output', 0):,}"
                ])
                
                # Print the basic table
                print(tabulate(llm_table, 
                      headers=['Tokens In', 'Tokens Out'],
                      tablefmt='simple'))
        
        elif section_name == 'formatted_json':
            # Format the extracted JSON data
            if isinstance(section_data, dict):
                # Create a table for all top-level fields
                json_table = []
                
                for field, value in section_data.items():
                    # Format the value
                    if value == "":
                        formatted_value = colored("(empty)", 'dark_grey')
                    elif isinstance(value, (dict, list)):
                        # For nested structures, show a placeholder
                        formatted_value = colored(f"({type(value).__name__})", 'blue')
                    else:
                        formatted_value = str(value)
                    
                    json_table.append([field, formatted_value])
                
                # Print the table
                if json_table:
                    print(tabulate(json_table, tablefmt='simple'))
            else:
                # If not a dict, just print the data
                print(json.dumps(section_data, indent=N_INDENT, sort_keys=False, cls=OrderedDictJSONEncoder))
        
        else:
            # Generic handler for any other sections
            try:
                print(json.dumps(section_data, indent=N_INDENT, sort_keys=False, cls=OrderedDictJSONEncoder))
            except:
                print(str(section_data))
    

def get_output_filename(input_path, output_dir=None):
    """
    Generate an output filename based on the input file path
    
    Args:
        input_path (str): Path to the input file
        output_dir (str): Directory to save the output file (optional)
        
    Returns:
        str: Path to the output file
    """
    # Extract the base filename without extension
    if input_path.startswith(('http://', 'https://')):
        # For URLs, use the last part of the URL as the filename
        base_name = os.path.basename(input_path).split('?')[0]  # Remove query params if any
    else:
        base_name = os.path.basename(input_path)
    
    # Replace the extension with .json
    name_without_ext = os.path.splitext(base_name)[0]
    output_filename = f"{name_without_ext}.json"
    
    # If output directory is specified, join it with the filename
    if output_dir:
        os.makedirs(output_dir, exist_ok=True)
        return os.path.join(output_dir, output_filename)
    
    return output_filename

def read_file_list(list_file):
    """
    Read a list of file paths or URLs from a file
    
    Args:
        list_file (str): Path to the file containing the list
        
    Returns:
        list: List of file paths or URLs
    """
    file_paths = []
    
    # Check file extension
    ext = os.path.splitext(list_file)[1].lower()
    
    if ext == '.csv':
        # Handle CSV file
        with open(list_file, 'r', newline='') as csvfile:
            reader = csv.reader(csvfile)
            for row in reader:
                if row and row[0].strip():  # Skip empty rows
                    file_paths.append(row[0].strip())
    else:
        # Handle text file (one path per line)
        with open(list_file, 'r') as f:
            for line in f:
                line = line.strip()
                if line:  # Skip empty lines
                    file_paths.append(line)
    
    return file_paths

def save_results_to_csv(results_list, output_dir):
    """
    Save a list of VoucherVision results to a CSV file using the filename 
    that's already included in the results
    
    Args:
        results_list (list): List of dictionaries containing the results
        output_dir (str): Directory to save the CSV file
    """
    if not results_list:
        print("No results to save to CSV")
        return
    
    # Extract formatted_json from each result and add filename
    vvgo_data = []
    
    for i, result in enumerate(results_list):
        # Debug info for the first few results
        # if i < 2:
            # print(f"\nDebug - Result keys: {list(result.keys() if result else [])}")
        
        # Skip if result is empty
        if not result:
            continue
            
        # Get the filename directly from the result
        # filename = "" #result.get('filename', '')
        # if not filename:
        # Fallback methods if filename is not directly available
        # print(result)
        if 'filename' in result:
            filename = os.path.splitext(os.path.basename(result['filename']))[0]
        else:
            # Use index as last resort
            filename = f"file_{i+1}"
                
        # Get the JSON data (try formatted_json first, then vvgo_json)
        json_data = None
        json_key = None
        
        if 'formatted_json' in result:
            json_key = 'formatted_json'
        elif 'vvgo_json' in result:
            json_key = 'vvgo_json'
            
        if json_key:
            # Get the JSON data in the appropriate format
            if isinstance(result[json_key], OrderedDict):
                json_data = result[json_key]
            elif isinstance(result[json_key], str):
                # Parse string JSON with OrderedDict
                try:
                    json_data = json.loads(result[json_key], object_pairs_hook=OrderedDict)
                except json.JSONDecodeError:
                    continue
            elif isinstance(result[json_key], dict):
                # Convert regular dict to OrderedDict
                json_data = OrderedDict(result[json_key])
            else:
                json_data = result[json_key]
            
            if json_data:
                # Create a new OrderedDict with filename as the first key
                data_with_filename = OrderedDict([('filename', filename)])
                
                # Add all other keys in their original order
                for key, value in json_data.items():
                    data_with_filename[key] = value
                
                vvgo_data.append(data_with_filename)
    
    if not vvgo_data:
        print("No VoucherVision JSON data found in results")
        print("Available keys in results:", [list(r.keys()) for r in results_list[:3] if r])
        return
    
    # Get the order of columns from the first result
    if vvgo_data and isinstance(vvgo_data[0], OrderedDict):
        column_order = list(vvgo_data[0].keys())
    else:
        column_order = None  # Let pandas decide
    
    # Convert to DataFrame
    df = pd.DataFrame(vvgo_data)
    
    # Ensure column order with filename first if we have a specific order
    if column_order:
        # Make sure all columns exist in the DataFrame
        available_columns = [col for col in column_order if col in df.columns]
        df = df[available_columns]
    
    # Save to CSV
    csv_path = os.path.join(output_dir, 'results.csv')
    df.to_csv(csv_path, index=False)
    print(f"Combined results saved to CSV: {csv_path}")
    print(f"Total records processed: {len(df)}")
    
    # Print column names for verification
    if not df.empty:
        print(f"CSV columns: {', '.join(df.columns.tolist())}")

def verify_authentication(server_url, auth_token=None):
    """Verify the authentication token before starting any processing"""
    if not auth_token:
        print("ERROR: No authentication token provided.")
        print("Visit the login page to get your token: " + server_url + "/login")
        print("Or visit the API key management page: " + server_url + "/api-key-management")
        return False
    try:
        # We'll check both authentication methods - API key or Firebase token
        
        # First, try as API key
        headers = {"X-API-Key": auth_token}
        response = requests.get(f"{server_url}/auth-check", headers=headers)
        
        if response.status_code == 200:
            print("Authentication successful using API key.")
            return True
        
        # If that fails, try as Firebase token
        headers = {"Authorization": f"Bearer {auth_token}"}
        response = requests.get(f"{server_url}/auth-check", headers=headers)
        
        if response.status_code == 200:
            print("Authentication successful using Firebase token.")
            return True
        elif response.status_code == 401:
            print("ERROR: Authentication failed. Please provide a valid authentication token or API key.")
            print("Visit the login page to get your token: " + server_url + "/login")
            print("Or visit the API key management page: " + server_url + "/api-key-management")
            return False
        else:
            print(f"ERROR: Server returned unexpected status code: {response.status_code}")
            return False
    except Exception as e:
        print(f"ERROR: Could not connect to server: {str(e)}")
        return False
    
def process_vouchers(server, output_dir, engines=["gemini-1.5-pro", "gemini-2.0-flash"], llm_model="gemini-2.0-flash",
                    prompt="SLTPvM_default.yaml", image=None, directory=None, 
                    file_list=None, verbose=False, save_to_csv=False, max_workers=4, auth_token=None, ocr_only=False, include_wfo=False):
    """
    Process voucher images through the VoucherVision API.
    
    Args:
        server (str): URL of the VoucherVision API server
        output_dir (str): Directory to save the output JSON results
        engines (list): OCR engine options to use
        llm_model
        prompt (str): Custom prompt file to use
        image (str): Path to a single image file or URL to process
        directory (str): Path to a directory containing images to process
        file_list (str): Path to a file containing a list of image paths or URLs
        verbose (bool): Print all output to console
        save_to_csv (bool): Save all formatted_json results to a CSV file
        max_workers (int): Maximum number of parallel workers
        auth_token (str): Authentication token for the API
        ocr_only (bool): Whether to only perform OCR and skip VoucherVision processing
        include_wfo (bool): Whether to validate taxonomy against World Flora Online WFO
        
    Returns:
        list: List of processed results if save_to_csv is True, otherwise None
    """
    # First verify authentication before doing anything
    if not verify_authentication(server, auth_token):
        print("Aborting. Authentication failed.")
        return
    
    import os
    import time
    import sys
    import glob

    # Ensure max_workers is no more than 32
    max_workers = min(max_workers, 32)
    
    # Create output directory if it doesn't exist
    os.makedirs(output_dir, exist_ok=True)

    # Start timing
    start_time = time.time()
    
    # If in OCR-only mode, inform user
    if ocr_only:
        print("Running in OCR-only mode: Skipping VoucherVision JSON parsing")
    if include_wfo:
        print("Running in WFO Tool")

    
    try:
        # To store all results if save-to-csv is enabled
        all_results = []
        
        # Process based on the input type
        if image:
            # Single image (no need for parallelization)
            result = process_image_file(server, image, engines, llm_model, prompt, output_dir, verbose, auth_token, ocr_only, include_wfo)
            if result and save_to_csv:
                all_results.append(result)
        
        elif directory:
            # Directory of images - use parallel processing
            if not os.path.isdir(directory):
                raise ValueError(f"Directory not found: {directory}")
            
            # Get all image files in the directory
            image_extensions = ['.jpg', '.jpeg', '.png', '.tif', '.tiff', '.bmp', '.gif']
            image_files = []

            for ext in image_extensions:
                # Just use the lowercase extension - Windows is case-insensitive anyway
                image_files.extend(glob.glob(os.path.join(directory, f"*{ext}")))

            # Remove duplicates using lowercase comparison
            seen = set()
            unique_files = []
            for file in image_files:
                lowercase_path = file.lower()
                if lowercase_path not in seen:
                    seen.add(lowercase_path)
                    unique_files.append(file)

            image_files = unique_files
            print(f"Found {len(image_files)} unique image files to process")

            if not image_files:
                print(f"No image files found in {directory}")
                return None
            
            # Process images in parallel
            results = process_images_parallel(
                server, 
                image_files, 
                engines, 
                llm_model,
                prompt, 
                output_dir, 
                verbose,
                max_workers,
                auth_token,
                ocr_only,
                include_wfo,
            )
            
            if save_to_csv:
                all_results.extend(results)
        
        elif file_list:
            # List of image paths or URLs from a file - use parallel processing
            file_paths = read_file_list(file_list)
            
            if not file_paths:
                print(f"No file paths found in {file_list}")
                return None
            
            print(f"Found {len(file_paths)} paths to process")
            
            # Process files in parallel
            results = process_images_parallel(
                server, 
                file_paths, 
                engines, 
                llm_model,
                prompt, 
                output_dir, 
                verbose,
                max_workers,
                auth_token,
                ocr_only,
                include_wfo,
            )
            
            if save_to_csv:
                all_results.extend(results)
        
        # Save to CSV if requested
        if save_to_csv and all_results:
            save_results_to_csv(all_results, output_dir)
            
        if save_to_csv:
            return all_results
        return None

    except Exception as e:
        print(f"Error: {e}")
        if __name__ == "__main__":
            sys.exit(1)
        else:
            raise

    finally:
        # End timing and report
        end_time = time.time()
        elapsed_seconds = end_time - start_time
        minutes, seconds = divmod(elapsed_seconds, 60)
        print(f"\n{'-' * N_SIZE}")
        print(f"Total operation time: {int(minutes)} minutes and {int(seconds)} seconds")
        print(f"{'-' * N_SIZE}")

def process_image_by_url(server_url, image_url, engines=None, llm_model=None, prompt=None, 
                      verbose=False, auth_token=None, ocr_only=False, include_wfo=False):
    """
    Process an image from a URL using the VoucherVision API server's process-url endpoint
    
    Args:
        server_url (str): URL of the VoucherVision API server
        image_url (str): URL of the image to process
        engines (list): List of OCR engine options to use
        llm_model (str): LLM model to use for creating JSON
        prompt (str): Custom prompt file to use
        verbose (bool): Whether to print verbose output
        auth_token (str): Authentication token for the API (Firebase token or API key)
        ocr_only (bool): Whether to only perform OCR and skip VoucherVision processing
        include_wfo (bool): Whether to validate taxonomy against World Flora Online WFO

    Returns:
        dict: The processed results from the server
    """
    # Always verify authentication using the cached verification
    if not verify_authentication(server_url, auth_token):
        print("Aborting. Authentication failed.")
        return None
    
    # Prepare the request URL and data
    url = f"{server_url}/process-url"
    
    # Prepare data for the request
    data = {
        'image_url': image_url
    }
    
    # Add optional parameters if provided
    if engines:
        data['engines'] = engines
    if llm_model:
        data['llm_model'] = llm_model
    if prompt:
        data['prompt'] = prompt
    if ocr_only:
        data['ocr_only'] = True
    if include_wfo:
        data['include_wfo'] = True
        
    # Determine auth header type based on auth_token format
    headers = {
        'Content-Type': 'application/json'
    }
    
    if auth_token:
        if '.' in auth_token and len(auth_token) > 100:
            # Likely a Firebase token
            headers["Authorization"] = f"Bearer {auth_token}"
        else:
            # Likely an API key
            headers["X-API-Key"] = auth_token
    
    if verbose:
        print(f"Sending URL request to {url}")
        print(f"Image URL: {image_url}")
        if ocr_only:
            print("OCR-only mode: Skipping VoucherVision JSON parsing")
    
    try:
        # Send the request
        response = requests.post(url, json=data, headers=headers)
        
        # Check if the request was successful
        if response.status_code == 200:
            results = json.loads(response.text, object_pairs_hook=OrderedDict)
            
            # If formatted_json is a string that contains JSON, parse it
            if 'formatted_json' in results and isinstance(results['formatted_json'], str):
                try:
                    # Try to parse it as JSON with order preserved
                    results['formatted_json'] = json.loads(results['formatted_json'], object_pairs_hook=OrderedDict)
                except json.JSONDecodeError:
                    # Not valid JSON, leave as string
                    pass
                    
            # Verify url_source is present
            if verbose and 'url_source' in results:
                print(f"URL source in response: {results['url_source']}")
            elif verbose:
                print(f"WARNING: url_source not found in response. Keys: {list(results.keys())}")
                
            return results
        else:
            error_msg = f"Error: {response.status_code}"
            try:
                error_details = response.json()
                error_msg += f" - {error_details.get('error', 'Unknown error')}"
            except:
                error_msg += f" - {response.text}"
            raise Exception(error_msg)
    
    except Exception as e:
        print(f"Error processing image URL: {e}")
        return None


def process_urls_parallel(server_url, image_urls, engines, llm_model, prompt, output_dir, verbose, max_workers=4, auth_token=None, ocr_only=False, include_wfo=False):
    """
    Process multiple image URLs in parallel
    
    Args:
        server_url (str): URL of the VoucherVision API server
        image_urls (list): List of image URLs to process
        engines (list): List of OCR engine options to use
        llm_model (str): LLM model to use
        prompt (str): Custom prompt file to use
        output_dir (str): Directory to save output files
        verbose (bool): Whether to print verbose output
        max_workers (int): Maximum number of parallel workers
        auth_token (str): Authentication token for the API
        ocr_only (bool): Whether to only perform OCR and skip VoucherVision processing
        include_wfo (bool): Whether to validate taxonomy against World Flora Online WFO
       
    Returns:
        list: List of processing results
    """
    results = []
    
    print(f"Processing {len(image_urls)} image URLs with up to {max_workers} parallel workers")
    if ocr_only:
        print("OCR-only mode: Skipping VoucherVision processing")

    # Create a progress bar
    progress_bar = tqdm(total=len(image_urls), desc="Processing", unit="image")
    
    def process_url(url):
        """Process a single URL and save the result"""
        try:
            # Get output filename from URL
            output_file = get_output_filename(url, output_dir)
            filename = os.path.basename(output_file).split('.')[0]
            
            # Process the image URL
            result = process_image_by_url(server_url, url, engines, llm_model, prompt, verbose, auth_token, ocr_only, include_wfo)
            
            if result:
                # Add filename to result
                result['filename'] = filename
                
                # Save the result
                with open(output_file, 'w') as f:
                    json.dump(result, f, indent=2, sort_keys=False, cls=OrderedDictJSONEncoder)
                
                if verbose:
                    print_results_summary(result, filename)
                    print(f"Individual results saved to: {output_file}")
                
                return result
            return None
        except Exception as e:
            print(f"\nError processing URL {url}: {e}")
            return None
    
    with concurrent.futures.ThreadPoolExecutor(max_workers=max_workers) as executor:
        # Submit all tasks
        futures = [executor.submit(process_url, url) for url in image_urls]
        
        # Process as they complete
        for future in concurrent.futures.as_completed(futures):
            try:
                result = future.result()
                if result:
                    results.append(result)
            except Exception as e:
                print(f"\nUnexpected error: {e}")
            finally:
                # Update the progress bar
                progress_bar.update(1)
    
    # Close the progress bar
    progress_bar.close()
    
    return results


def process_vouchers_urls(server, output_dir, engines=["gemini-1.5-pro", "gemini-2.0-flash"], llm_model="gemini-2.0-flash",
                        prompt="SLTPvM_default.yaml", image_url=None, url_list=None, 
                        verbose=False, save_to_csv=False, max_workers=4, auth_token=None, ocr_only=False, include_wfo=False):
    """
    Process voucher images from URLs through the VoucherVision API.
    
    Args:
        server (str): URL of the VoucherVision API server
        output_dir (str): Directory to save the output JSON results
        engines (list): OCR engine options to use
        llm_model (str): LLM model to use for creating JSON
        prompt (str): Custom prompt file to use
        image_url (str): Single image URL to process
        url_list (str): Path to a file containing a list of image URLs
        verbose (bool): Print all output to console
        save_to_csv (bool): Save all formatted_json results to a CSV file
        max_workers (int): Maximum number of parallel workers
        auth_token (str): Authentication token for the API
        ocr_only (bool): Whether to only perform OCR and skip VoucherVision processing
        include_wfo (bool): Whether to validate taxonomy against World Flora Online WFO
        
    Returns:
        list: List of processed results if save_to_csv is True, otherwise None
    """
    # First verify authentication before doing anything
    if not verify_authentication(server, auth_token):
        print("Aborting. Authentication failed.")
        return None
    
    # Create output directory if it doesn't exist
    os.makedirs(output_dir, exist_ok=True)

    # Start timing
    start_time = time.time()
    
    # If in OCR-only mode, inform user
    if ocr_only:
        print("Running in OCR-only mode: Skipping VoucherVision JSON parsing")
    
    try:
        # To store all results if save-to-csv is enabled
        all_results = []
        
        # Process based on the input type
        if image_url:
            # Single image URL
            output_file = get_output_filename(image_url, output_dir)
            filename = os.path.basename(output_file).split('.')[0]
            
            # Process the image URL
            result = process_image_by_url(server, image_url, engines, llm_model, prompt, verbose, auth_token, ocr_only, include_wfo)
            
            if result:
                # Add filename to result
                result['filename'] = filename
                
                # Save the result
                with open(output_file, 'w') as f:
                    json.dump(result, f, indent=2, sort_keys=False, cls=OrderedDictJSONEncoder)
                
                if verbose:
                    print_results_summary(result, filename)
                    print(f"Individual results saved to: {output_file}")
                
                if save_to_csv:
                    all_results.append(result)
        
        elif url_list:
            # List of image URLs from a file
            url_paths = read_file_list(url_list)
            
            if not url_paths:
                print(f"No URLs found in {url_list}")
                return None
            
            print(f"Found {len(url_paths)} URLs to process")
            
            # Process URLs in parallel
            results = process_urls_parallel(
                server, 
                url_paths, 
                engines, 
                llm_model,
                prompt, 
                output_dir, 
                verbose,
                max_workers,
                auth_token,
                ocr_only,
                include_wfo,
            )
            
            if save_to_csv:
                all_results.extend(results)
        
        # Save to CSV if requested
        if save_to_csv and all_results:
            save_results_to_csv(all_results, output_dir)
            
        if save_to_csv:
            return all_results
        return None

    except Exception as e:
        print(f"Error: {e}")
        if __name__ == "__main__":
            sys.exit(1)
        else:
            raise

    finally:
        # End timing and report
        end_time = time.time()
        elapsed_seconds = end_time - start_time
        minutes, seconds = divmod(elapsed_seconds, 60)
        print(f"\n{'-' * N_SIZE}")
        print(f"Total operation time: {int(minutes)} minutes and {int(seconds)} seconds")
        print(f"{'-' * N_SIZE}")
        
def main():
    # Parse command line arguments
    parser = argparse.ArgumentParser(description='VoucherVisionGO Client')
    parser.add_argument('--server', required=True, 
                        help='URL of the VoucherVision API server (e.g., http://localhost:8080)')
    
    parser.add_argument('--auth-token', required=True, 
                        help='Authentication token (https://vouchervision-go-738307415303.us-central1.run.app/login)')
    
    # Create a mutually exclusive group for input sources
    input_group = parser.add_mutually_exclusive_group(required=True)
    input_group.add_argument('--image', 
                             help='Path to a single image file or URL to process')
    input_group.add_argument('--directory',
                             help='Path to a directory containing images to process')
    input_group.add_argument('--file-list',
                             help='Path to a file containing a list of image paths or URLs (one per line or CSV)')
    
    parser.add_argument('--engines', nargs='+', default=["gemini-1.5-pro", "gemini-2.0-flash"],
                        help='OCR engine options to use (default: gemini-1.5-pro gemini-2.0-flash)')
    parser.add_argument('--llm-model', default="gemini-2.0-flash",
                        help='OCR engine options to use (default: gemini-2.0-flash)')
    parser.add_argument('--prompt', default="SLTPvM_default.yaml",
                        help='Custom prompt file to use (default: SLTPvM_default.yaml)')
    parser.add_argument('--output-dir', required=True,
                        help='Directory to save the output JSON results')
    parser.add_argument('--verbose', action='store_true',
                        help='Print all output to console')
    parser.add_argument('--save-to-csv', action='store_true',
                        help='Save all formatted_json results to a CSV file in the output directory')
    parser.add_argument('--max-workers', type=int, default=4,
                        help='Maximum number of parallel workers (default: 4)')
    parser.add_argument('--ocr-only', action='store_true',
                        help='Only perform OCR and skip VoucherVision processing')
    parser.add_argument('--include-wfo', action='store_true',
                        help='Validate taxonomy against World Flora Online')
    
    args = parser.parse_args()
    
    # Call the processing function with CLI arguments
    process_vouchers(
        server=args.server,
        output_dir=args.output_dir,
        engines=args.engines,
        llm_model=args.llm_model,
        prompt=args.prompt,
        image=args.image,
        directory=args.directory,
        file_list=args.file_list,
        verbose=args.verbose,
        save_to_csv=args.save_to_csv,
        max_workers=args.max_workers,
        auth_token=args.auth_token,
        ocr_only=args.ocr_only,
<<<<<<< HEAD
        include_wfo=args.include_wfo,
=======
        include_wfo = args.include_wfo,
>>>>>>> f4fb813c
    )


if __name__ == "__main__":
    main()

### Usage examples:
# Single image:
# python client.py --server https://vouchervision-go-XXXXXX.app --image "./demo/images/MICH_16205594_Poaceae_Jouvea_pilosa.jpg" --output-dir "./demo/results_single_image" --verbose

# URL image:
# python client.py --server https://vouchervision-go-XXXXXX.app --image "https://swbiodiversity.org/imglib/h_seinet/seinet/KHD/KHD00041/KHD00041592_lg.jpg" --output-dir "./demo/results_single_url" --verbose

# Directory of images:
# python client.py --server https://vouchervision-go-XXXXXX.app --directory "./demo/images" --output-dir "./demo/results_dir_images" --verbose --max-workers 4
# python client.py --server https://vouchervision-go-XXXXXX.app --directory "./demo/images" --output-dir "./demo/results_dir_images_custom_prompt_save_to_csv" --verbose --prompt "SLTPvM_default_chromosome.yaml" --max-workers 4

# List of files:
# python client.py --server https://vouchervision-go-XXXXXX.app --file-list "./demo/csv/file_list.csv" --output-dir "./demo/results_file_list_csv" --verbose --max-workers 2
# python client.py --server https://vouchervision-go-XXXXXX.app --file-list "./demo/txt/file_list.txt" --output-dir "./demo/results_file_list_txt" --verbose --max-workers 4

# Custom prompt:
# python client.py --server https://vouchervision-go-XXXXXX.app --image "https://swbiodiversity.org/imglib/h_seinet/seinet/KHD/KHD00041/KHD00041592_lg.jpg" --output-dir "./demo/results_single_image_custom_prompt" --verbose --prompt "SLTPvM_default_chromosome.yaml"

# Save results to CSV:
# python client.py --server https://vouchervision-go-XXXXXX.app --directory ./demo/images --output-dir "./demo/results_dir_images_save_to_csv" --save-to-csv

### Programmatic Example
'''
from client import process_vouchers

if __name__ == '__main__':
	process_vouchers(server="https://vouchervision-go-XXXXXX.app", 
output_dir="./output", 
prompt="SLTPvM_default_chromosome.yaml", 
image="https://swbiodiversity.org/imglib/seinet/sernec/EKY/31234100396/31234100396116.jpg", 
directory=None, 
file_list=None, 
verbose=True, 
save_to_csv=True, 
max_workers=4)
	process_vouchers(server="https://vouchervision-go-XXXXXX.app", 
output_dir="./output2", 
prompt="SLTPvM_default_chromosome.yaml", 
image=None, 
directory="D:/Dropbox/VoucherVisionGO/demo/images", 
file_list=None, 
verbose=True, 
save_to_csv=True, 
max_workers=4)
'''<|MERGE_RESOLUTION|>--- conflicted
+++ resolved
@@ -1045,6 +1045,7 @@
                 auth_token,
                 ocr_only,
                 include_wfo,
+                include_wfo,
             )
             
             if save_to_csv:
@@ -1128,11 +1129,7 @@
         max_workers=args.max_workers,
         auth_token=args.auth_token,
         ocr_only=args.ocr_only,
-<<<<<<< HEAD
-        include_wfo=args.include_wfo,
-=======
         include_wfo = args.include_wfo,
->>>>>>> f4fb813c
     )
 
 
